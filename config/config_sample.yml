--- conflicted
+++ resolved
@@ -30,12 +30,9 @@
     # If not set default value '/google-cloud-sdk/' is used.
     cloud_sdk_path: REPLACEME
 
-<<<<<<< HEAD
-     # Let gunicorn set this environment variable or set a random string here
-=======
     # Let gunicorn set this environment variable or set a random string here
->>>>>>> 5785279c
     secret_key: _env:SECRET_KEY
+
 
 # This is the default configuration when no flavor is specified
 dev:
